use cliclack::spinner;
use console::style;
use goose::agents::{extension::Envs, ExtensionConfig};
use goose::config::{Config, ConfigError, ExperimentManager, ExtensionEntry, ExtensionManager};
use goose::message::Message;
use goose::providers::{create, providers};
use mcp_core::Tool;
use serde_json::{json, Value};
use std::collections::HashMap;
use std::error::Error;

pub async fn handle_configure() -> Result<(), Box<dyn Error>> {
    let config = Config::global();

    if !config.exists() {
        // First time setup flow
        println!();
        println!(
            "{}",
            style("Welcome to goose! Let's get you set up with a provider.").dim()
        );
        println!(
            "{}",
            style("  you can rerun this command later to update your configuration").dim()
        );
        println!();
        cliclack::intro(style(" goose-configure ").on_cyan().black())?;
        match configure_provider_dialog().await {
            Ok(true) => {
                println!(
                    "\n  {}: Run '{}' again to adjust your config or add extensions",
                    style("Tip").green().italic(),
                    style("goose configure").cyan()
                );
                // Since we are setting up for the first time, we'll also enable the developer system
                // This operation is best-effort and errors are ignored
                ExtensionManager::set(ExtensionEntry {
                    enabled: true,
                    config: ExtensionConfig::Builtin {
                        name: "developer".to_string(),
                        timeout: Some(goose::config::DEFAULT_EXTENSION_TIMEOUT),
                    },
                })?;
            }
            Ok(false) => {
                let _ = config.clear();
                println!(
                    "\n  {}: We did not save your config, inspect your credentials\n   and run '{}' again to ensure goose can connect",
                    style("Warning").yellow().italic(),
                    style("goose configure").cyan()
                );
            }
            Err(e) => {
                let _ = config.clear();

                match e.downcast_ref::<ConfigError>() {
                    Some(ConfigError::NotFound(key)) => {
                        println!(
                            "\n  {} Required configuration key '{}' not found \n  Please provide this value and run '{}' again",
                            style("Error").red().italic(),
                            key,
                            style("goose configure").cyan()
                        );
                    }
                    Some(ConfigError::KeyringError(msg)) => {
                        #[cfg(target_os = "macos")]
                        println!(
                            "\n  {} Failed to access secure storage (keyring): {} \n  Please check your system keychain and run '{}' again. \n  If your system is unable to use the keyring, please try setting secret key(s) via environment variables.",
                            style("Error").red().italic(),
                            msg,
                            style("goose configure").cyan()
                        );

                        #[cfg(target_os = "windows")]
                        println!(
                            "\n  {} Failed to access Windows Credential Manager: {} \n  Please check Windows Credential Manager and run '{}' again. \n  If your system is unable to use the Credential Manager, please try setting secret key(s) via environment variables.",
                            style("Error").red().italic(),
                            msg,
                            style("goose configure").cyan()
                        );

                        #[cfg(not(any(target_os = "macos", target_os = "windows")))]
                        println!(
                            "\n  {} Failed to access secure storage: {} \n  Please check your system's secure storage and run '{}' again. \n  If your system is unable to use secure storage, please try setting secret key(s) via environment variables.",
                            style("Error").red().italic(),
                            msg,
                            style("goose configure").cyan()
                        );
                    }
                    Some(ConfigError::DeserializeError(msg)) => {
                        println!(
                            "\n  {} Invalid configuration value: {} \n  Please check your input and run '{}' again",
                            style("Error").red().italic(),
                            msg,
                            style("goose configure").cyan()
                        );
                    }
                    Some(ConfigError::FileError(e)) => {
                        println!(
                            "\n  {} Failed to access config file: {} \n  Please check file permissions and run '{}' again",
                            style("Error").red().italic(),
                            e,
                            style("goose configure").cyan()
                        );
                    }
                    Some(ConfigError::DirectoryError(msg)) => {
                        println!(
                            "\n  {} Failed to access config directory: {} \n  Please check directory permissions and run '{}' again",
                            style("Error").red().italic(),
                            msg,
                            style("goose configure").cyan()
                        );
                    }
                    // handle all other nonspecific errors
                    _ => {
                        println!(
                            "\n  {} {} \n  We did not save your config, inspect your credentials\n   and run '{}' again to ensure goose can connect",
                            style("Error").red().italic(),
                            e,
                            style("goose configure").cyan()
                        );
                    }
                }
            }
        }
        Ok(())
    } else {
        println!();
        println!(
            "{}",
            style("This will update your existing config file").dim()
        );
        println!(
            "{} {}",
            style("  if you prefer, you can edit it directly at").dim(),
            config.path()
        );
        println!();

        cliclack::intro(style(" goose-configure ").on_cyan().black())?;
        let action = cliclack::select("What would you like to configure?")
            .item(
                "providers",
                "Configure Providers",
                "Change provider or update credentials",
            )
            .item("add", "Add Extension", "Connect to a new extension")
            .item(
                "toggle",
                "Toggle Extensions",
                "Enable or disable connected extensions",
            )
            .item("remove", "Remove Extension", "Remove an extension")
            .item(
                "settings",
                "Goose Settings",
                "Set the Goose Mode, Tool Output, Experiment and more",
            )
            .interact()?;

        match action {
            "toggle" => toggle_extensions_dialog(),
            "add" => configure_extensions_dialog(),
            "remove" => remove_extension_dialog(),
            "settings" => configure_settings_dialog(),
            "providers" => configure_provider_dialog().await.and(Ok(())),
            _ => unreachable!(),
        }
    }
}

/// Dialog for configuring the AI provider and model
pub async fn configure_provider_dialog() -> Result<bool, Box<dyn Error>> {
    // Get global config instance
    let config = Config::global();

    // Get all available providers and their metadata
    let available_providers = providers();

    // Create selection items from provider metadata
    let provider_items: Vec<(&String, &str, &str)> = available_providers
        .iter()
        .map(|p| (&p.name, p.display_name.as_str(), p.description.as_str()))
        .collect();

    // Get current default provider if it exists
    let current_provider: Option<String> = config.get_param("GOOSE_PROVIDER").ok();
    let default_provider = current_provider.unwrap_or_default();

    // Select provider
    let provider_name = cliclack::select("Which model provider should we use?")
        .initial_value(&default_provider)
        .items(&provider_items)
        .interact()?;

    // Get the selected provider's metadata
    let provider_meta = available_providers
        .iter()
        .find(|p| &p.name == provider_name)
        .expect("Selected provider must exist in metadata");

    // Configure required provider keys
    for key in &provider_meta.config_keys {
        if !key.required {
            continue;
        }

        // First check if the value is set via environment variable
        let from_env = std::env::var(&key.name).ok();

        match from_env {
            Some(env_value) => {
                let _ =
                    cliclack::log::info(format!("{} is set via environment variable", key.name));
                if cliclack::confirm("Would you like to save this value to your keyring?")
                    .initial_value(true)
                    .interact()?
                {
                    if key.secret {
                        config.set_secret(&key.name, Value::String(env_value))?;
                    } else {
                        config.set_param(&key.name, Value::String(env_value))?;
                    }
                    let _ = cliclack::log::info(format!("Saved {} to config file", key.name));
                }
            }
            None => {
                // No env var, check config/secret storage
                let existing: Result<String, _> = if key.secret {
                    config.get_secret(&key.name)
                } else {
                    config.get_param(&key.name)
                };

                match existing {
                    Ok(_) => {
                        let _ = cliclack::log::info(format!("{} is already configured", key.name));
                        if cliclack::confirm("Would you like to update this value?").interact()? {
                            let new_value: String = if key.secret {
                                cliclack::password(format!("Enter new value for {}", key.name))
                                    .mask('▪')
                                    .interact()?
                            } else {
                                let mut input =
                                    cliclack::input(format!("Enter new value for {}", key.name));
                                if key.default.is_some() {
                                    input = input.default_input(&key.default.clone().unwrap());
                                }
                                input.interact()?
                            };

                            if key.secret {
                                config.set_secret(&key.name, Value::String(new_value))?;
                            } else {
                                config.set_param(&key.name, Value::String(new_value))?;
                            }
                        }
                    }
                    Err(_) => {
                        let value: String = if key.secret {
                            cliclack::password(format!(
                                "Provider {} requires {}, please enter a value",
                                provider_meta.display_name, key.name
                            ))
                            .mask('▪')
                            .interact()?
                        } else {
                            let mut input = cliclack::input(format!(
                                "Provider {} requires {}, please enter a value",
                                provider_meta.display_name, key.name
                            ));
                            if key.default.is_some() {
                                input = input.default_input(&key.default.clone().unwrap());
                            }
                            input.interact()?
                        };

                        if key.secret {
                            config.set_secret(&key.name, Value::String(value))?;
                        } else {
                            config.set_param(&key.name, Value::String(value))?;
                        }
                    }
                }
            }
        }
    }

    // Select model, defaulting to the provider's recommended model UNLESS there is an env override
    let default_model = std::env::var("GOOSE_MODEL").unwrap_or(provider_meta.default_model.clone());
    let model: String = cliclack::input("Enter a model from that provider:")
        .default_input(&default_model)
        .interact()?;

    // Test the configuration
    let spin = spinner();
    spin.start("Checking your configuration...");

    // Create model config with env var settings
    let model_config = goose::model::ModelConfig::new(model.clone())
        .with_max_tokens(Some(50))
<<<<<<< HEAD
        .with_tool_interpretation(
=======
        .with_toolshim(
>>>>>>> 9b5964e3
            std::env::var("GOOSE_TOOLSHIM")
                .map(|val| val == "1" || val.to_lowercase() == "true")
                .unwrap_or(false),
        )
<<<<<<< HEAD
        .with_tool_interpreter(std::env::var("GOOSE_TOOLSHIM_OLLAMA_MODEL").ok());
=======
        .with_toolshim_model(std::env::var("GOOSE_TOOLSHIM_OLLAMA_MODEL").ok());
>>>>>>> 9b5964e3

    let provider = create(provider_name, model_config)?;

    let messages =
        vec![Message::user().with_text("What is the weather like in San Francisco today?")];
    let sample_tool = Tool::new(
        "get_weather".to_string(),
        "Get current temperature for a given location.".to_string(),
        json!({
            "type": "object",
            "required": ["location"],
            "properties": {
                "location": {"type": "string"}
            }
        }),
    );

    let result = provider
        .complete(
            "You are an AI agent called Goose. You use tools of connected extensions to solve problems.",
            &messages,
            &[sample_tool]
        )
        .await;

    match result {
        Ok((_message, _usage)) => {
            // Update config with new values only if the test succeeds
            config.set_param("GOOSE_PROVIDER", Value::String(provider_name.to_string()))?;
            config.set_param("GOOSE_MODEL", Value::String(model.clone()))?;
            cliclack::outro("Configuration saved successfully")?;
            Ok(true)
        }
        Err(e) => {
            spin.stop(style(e.to_string()).red());
            cliclack::outro(style("Failed to configure provider: init chat completion request with tool did not succeed.").on_red().white())?;
            Ok(false)
        }
    }
}

/// Configure extensions that can be used with goose
/// Dialog for toggling which extensions are enabled/disabled
pub fn toggle_extensions_dialog() -> Result<(), Box<dyn Error>> {
    let extensions = ExtensionManager::get_all()?;

    if extensions.is_empty() {
        cliclack::outro(
            "No extensions configured yet. Run configure and add some extensions first.",
        )?;
        return Ok(());
    }

    // Create a list of extension names and their enabled status
    let extension_status: Vec<(String, bool)> = extensions
        .iter()
        .map(|entry| (entry.config.name().to_string(), entry.enabled))
        .collect();

    // Get currently enabled extensions for the selection
    let enabled_extensions: Vec<&String> = extension_status
        .iter()
        .filter(|(_, enabled)| *enabled)
        .map(|(name, _)| name)
        .collect();

    // Let user toggle extensions
    let selected = cliclack::multiselect(
        "enable extensions: (use \"space\" to toggle and \"enter\" to submit)",
    )
    .required(false)
    .items(
        &extension_status
            .iter()
            .map(|(name, _)| (name, name.as_str(), ""))
            .collect::<Vec<_>>(),
    )
    .initial_values(enabled_extensions)
    .interact()?;

    // Update enabled status for each extension
    for name in extension_status.iter().map(|(name, _)| name) {
        ExtensionManager::set_enabled(name, selected.iter().any(|s| s.as_str() == name))?;
    }

    cliclack::outro("Extension settings updated successfully")?;
    Ok(())
}

pub fn configure_extensions_dialog() -> Result<(), Box<dyn Error>> {
    let extension_type = cliclack::select("What type of extension would you like to add?")
        .item(
            "built-in",
            "Built-in Extension",
            "Use an extension that comes with Goose",
        )
        .item(
            "stdio",
            "Command-line Extension",
            "Run a local command or script",
        )
        .item(
            "sse",
            "Remote Extension",
            "Connect to a remote extension via SSE",
        )
        .interact()?;

    match extension_type {
        // TODO we'll want a place to collect all these options, maybe just an enum in goose-mcp
        "built-in" => {
            let extension = cliclack::select("Which built-in extension would you like to enable?")
                .item(
                    "developer",
                    "Developer Tools",
                    "Code editing and shell access",
                )
                .item(
                    "computercontroller",
                    "Computer Controller",
                    "controls for webscraping, file caching, and automations",
                )
                .item(
                    "google_drive",
                    "Google Drive",
                    "Search and read content from google drive - additional config required",
                )
                .item(
                    "memory",
                    "Memory",
                    "Tools to save and retrieve durable memories",
                )
                .item(
                    "tutorial",
                    "Tutorial",
                    "Access interactive tutorials and guides",
                )
                .item("jetbrains", "JetBrains", "Connect to jetbrains IDEs")
                .interact()?
                .to_string();

            let timeout: u64 = cliclack::input("Please set the timeout for this tool (in secs):")
                .placeholder(&goose::config::DEFAULT_EXTENSION_TIMEOUT.to_string())
                .validate(|input: &String| match input.parse::<u64>() {
                    Ok(_) => Ok(()),
                    Err(_) => Err("Please enter a valide timeout"),
                })
                .interact()?;

            ExtensionManager::set(ExtensionEntry {
                enabled: true,
                config: ExtensionConfig::Builtin {
                    name: extension.clone(),
                    timeout: Some(timeout),
                },
            })?;

            cliclack::outro(format!("Enabled {} extension", style(extension).green()))?;
        }
        "stdio" => {
            let extensions = ExtensionManager::get_all_names()?;
            let name: String = cliclack::input("What would you like to call this extension?")
                .placeholder("my-extension")
                .validate(move |input: &String| {
                    if input.is_empty() {
                        Err("Please enter a name")
                    } else if extensions.contains(input) {
                        Err("An extension with this name already exists")
                    } else {
                        Ok(())
                    }
                })
                .interact()?;

            let command_str: String = cliclack::input("What command should be run?")
                .placeholder("npx -y @block/gdrive")
                .validate(|input: &String| {
                    if input.is_empty() {
                        Err("Please enter a command")
                    } else {
                        Ok(())
                    }
                })
                .interact()?;

            let timeout: u64 = cliclack::input("Please set the timeout for this tool (in secs):")
                .placeholder(&goose::config::DEFAULT_EXTENSION_TIMEOUT.to_string())
                .validate(|input: &String| match input.parse::<u64>() {
                    Ok(_) => Ok(()),
                    Err(_) => Err("Please enter a valide timeout"),
                })
                .interact()?;

            // Split the command string into command and args
            let mut parts = command_str.split_whitespace();
            let cmd = parts.next().unwrap_or("").to_string();
            let args: Vec<String> = parts.map(String::from).collect();

            let add_env =
                cliclack::confirm("Would you like to add environment variables?").interact()?;

            let mut envs = HashMap::new();
            if add_env {
                loop {
                    let key: String = cliclack::input("Environment variable name:")
                        .placeholder("API_KEY")
                        .interact()?;

                    let value: String = cliclack::password("Environment variable value:")
                        .mask('▪')
                        .interact()?;

                    envs.insert(key, value);

                    if !cliclack::confirm("Add another environment variable?").interact()? {
                        break;
                    }
                }
            }

            ExtensionManager::set(ExtensionEntry {
                enabled: true,
                config: ExtensionConfig::Stdio {
                    name: name.clone(),
                    cmd,
                    args,
                    envs: Envs::new(envs),
                    timeout: Some(timeout),
                },
            })?;

            cliclack::outro(format!("Added {} extension", style(name).green()))?;
        }
        "sse" => {
            let extensions = ExtensionManager::get_all_names()?;
            let name: String = cliclack::input("What would you like to call this extension?")
                .placeholder("my-remote-extension")
                .validate(move |input: &String| {
                    if input.is_empty() {
                        Err("Please enter a name")
                    } else if extensions.contains(input) {
                        Err("An extension with this name already exists")
                    } else {
                        Ok(())
                    }
                })
                .interact()?;

            let uri: String = cliclack::input("What is the SSE endpoint URI?")
                .placeholder("http://localhost:8000/events")
                .validate(|input: &String| {
                    if input.is_empty() {
                        Err("Please enter a URI")
                    } else if !input.starts_with("http") {
                        Err("URI should start with http:// or https://")
                    } else {
                        Ok(())
                    }
                })
                .interact()?;

            let timeout: u64 = cliclack::input("Please set the timeout for this tool (in secs):")
                .placeholder(&goose::config::DEFAULT_EXTENSION_TIMEOUT.to_string())
                .validate(|input: &String| match input.parse::<u64>() {
                    Ok(_) => Ok(()),
                    Err(_) => Err("Please enter a valide timeout"),
                })
                .interact()?;

            let add_env =
                cliclack::confirm("Would you like to add environment variables?").interact()?;

            let mut envs = HashMap::new();
            if add_env {
                loop {
                    let key: String = cliclack::input("Environment variable name:")
                        .placeholder("API_KEY")
                        .interact()?;

                    let value: String = cliclack::password("Environment variable value:")
                        .mask('▪')
                        .interact()?;

                    envs.insert(key, value);

                    if !cliclack::confirm("Add another environment variable?").interact()? {
                        break;
                    }
                }
            }

            ExtensionManager::set(ExtensionEntry {
                enabled: true,
                config: ExtensionConfig::Sse {
                    name: name.clone(),
                    uri,
                    envs: Envs::new(envs),
                    timeout: Some(timeout),
                },
            })?;

            cliclack::outro(format!("Added {} extension", style(name).green()))?;
        }
        _ => unreachable!(),
    };

    Ok(())
}

pub fn remove_extension_dialog() -> Result<(), Box<dyn Error>> {
    let extensions = ExtensionManager::get_all()?;

    // Create a list of extension names and their enabled status
    let extension_status: Vec<(String, bool)> = extensions
        .iter()
        .map(|entry| (entry.config.name().to_string(), entry.enabled))
        .collect();

    if extensions.is_empty() {
        cliclack::outro(
            "No extensions configured yet. Run configure and add some extensions first.",
        )?;
        return Ok(());
    }

    // Check if all extensions are enabled
    if extension_status.iter().all(|(_, enabled)| *enabled) {
        cliclack::outro(
            "All extensions are currently enabled. You must first disable extensions before removing them.",
        )?;
        return Ok(());
    }

    let selected = cliclack::multiselect("Select extensions to remove (note: you can only remove disabled extensions - use \"space\" to toggle and \"enter\" to submit)")
        .required(false)
        .items(
            &extension_status
                .iter()
                .filter(|(_, enabled)| !enabled)
                .map(|(name, _)| (name, name.as_str(), ""))
                .collect::<Vec<_>>(),
        )
        .interact()?;

    for name in selected {
        ExtensionManager::remove(name)?;
        cliclack::outro(format!("Removed {} extension", style(name).green()))?;
    }

    Ok(())
}

pub fn configure_settings_dialog() -> Result<(), Box<dyn Error>> {
    let setting_type = cliclack::select("What setting would you like to configure?")
        .item("goose_mode", "Goose Mode", "Configure Goose mode")
        .item(
            "tool_output",
            "Tool Output",
            "Show more or less tool output",
        )
        .item(
            "experiment",
            "Toggle Experiment",
            "Enable or disable an experiment feature",
        )
        .interact()?;

    match setting_type {
        "goose_mode" => {
            configure_goose_mode_dialog()?;
        }
        "tool_output" => {
            configure_tool_output_dialog()?;
        }
        "experiment" => {
            toggle_experiments_dialog()?;
        }
        _ => unreachable!(),
    };

    Ok(())
}

pub fn configure_goose_mode_dialog() -> Result<(), Box<dyn Error>> {
    let config = Config::global();

    // Check if GOOSE_MODE is set as an environment variable
    if std::env::var("GOOSE_MODE").is_ok() {
        let _ = cliclack::log::info("Notice: GOOSE_MODE environment variable is set and will override the configuration here.");
    }

    let mode = cliclack::select("Which Goose mode would you like to configure?")
        .item(
            "auto",
            "Auto Mode", 
            "Full file modification, extension usage, edit, create and delete files freely"
        )
        .item(
            "approve",
            "Approve Mode",
            "All tools, extensions and file modificatio will require human approval"
        )
        .item(
            "smart_approve",
            "Smart Approve Mode",
            "Editing, creating, deleting files and using extensions will require human approval"
        )
        .item(
            "chat",
            "Chat Mode",
            "Engage with the selected provider without using tools, extensions, or file modification"
        )
        .interact()?;

    match mode {
        "auto" => {
            config.set_param("GOOSE_MODE", Value::String("auto".to_string()))?;
            cliclack::outro("Set to Auto Mode - full file modification enabled")?;
        }
        "approve" => {
            config.set_param("GOOSE_MODE", Value::String("approve".to_string()))?;
            cliclack::outro("Set to Approve Mode - all tools and modifications require approval")?;
        }
        "smart_approve" => {
            config.set_param("GOOSE_MODE", Value::String("smart_approve".to_string()))?;
            cliclack::outro("Set to Smart Approve Mode - modifications require approval")?;
        }
        "chat" => {
            config.set_param("GOOSE_MODE", Value::String("chat".to_string()))?;
            cliclack::outro("Set to Chat Mode - no tools or modifications enabled")?;
        }
        _ => unreachable!(),
    };
    Ok(())
}

pub fn configure_tool_output_dialog() -> Result<(), Box<dyn Error>> {
    let config = Config::global();
    // Check if GOOSE_CLI_MIN_PRIORITY is set as an environment variable
    if std::env::var("GOOSE_CLI_MIN_PRIORITY").is_ok() {
        let _ = cliclack::log::info("Notice: GOOSE_CLI_MIN_PRIORITY environment variable is set and will override the configuration here.");
    }
    let tool_log_level = cliclack::select("Which tool output would you like to show?")
        .item("high", "High Importance", "")
        .item("medium", "Medium Importance", "Ex. results of file-writes")
        .item("all", "All (default)", "Ex. shell command output")
        .interact()?;

    match tool_log_level {
        "high" => {
            config.set_param("GOOSE_CLI_MIN_PRIORITY", Value::from(0.8))?;
            cliclack::outro("Showing tool output of high importance only.")?;
        }
        "medium" => {
            config.set_param("GOOSE_CLI_MIN_PRIORITY", Value::from(0.2))?;
            cliclack::outro("Showing tool output of medium importance.")?;
        }
        "all" => {
            config.set_param("GOOSE_CLI_MIN_PRIORITY", Value::from(0.0))?;
            cliclack::outro("Showing all tool output.")?;
        }
        _ => unreachable!(),
    };

    Ok(())
}

/// Configure experiment features that can be used with goose
/// Dialog for toggling which experiments are enabled/disabled
pub fn toggle_experiments_dialog() -> Result<(), Box<dyn Error>> {
    let experiments = ExperimentManager::get_all()?;

    if experiments.is_empty() {
        cliclack::outro("No experiments supported yet.")?;
        return Ok(());
    }

    // Get currently enabled experiments for the selection
    let enabled_experiments: Vec<&String> = experiments
        .iter()
        .filter(|(_, enabled)| *enabled)
        .map(|(name, _)| name)
        .collect();

    // Let user toggle experiments
    let selected = cliclack::multiselect(
        "enable experiments: (use \"space\" to toggle and \"enter\" to submit)",
    )
    .required(false)
    .items(
        &experiments
            .iter()
            .map(|(name, _)| (name, name.as_str(), ""))
            .collect::<Vec<_>>(),
    )
    .initial_values(enabled_experiments)
    .interact()?;

    // Update enabled status for each experiments
    for name in experiments.iter().map(|(name, _)| name) {
        ExperimentManager::set_enabled(name, selected.iter().any(|&s| s.as_str() == name))?;
    }

    cliclack::outro("Experiments settings updated successfully")?;
    Ok(())
}<|MERGE_RESOLUTION|>--- conflicted
+++ resolved
@@ -299,20 +299,12 @@
     // Create model config with env var settings
     let model_config = goose::model::ModelConfig::new(model.clone())
         .with_max_tokens(Some(50))
-<<<<<<< HEAD
-        .with_tool_interpretation(
-=======
         .with_toolshim(
->>>>>>> 9b5964e3
             std::env::var("GOOSE_TOOLSHIM")
                 .map(|val| val == "1" || val.to_lowercase() == "true")
                 .unwrap_or(false),
         )
-<<<<<<< HEAD
-        .with_tool_interpreter(std::env::var("GOOSE_TOOLSHIM_OLLAMA_MODEL").ok());
-=======
         .with_toolshim_model(std::env::var("GOOSE_TOOLSHIM_OLLAMA_MODEL").ok());
->>>>>>> 9b5964e3
 
     let provider = create(provider_name, model_config)?;
 
