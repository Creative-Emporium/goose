/// A truncate agent that truncates the conversation history when it exceeds the model's context limit
/// It makes no attempt to handle context limits, and cannot read resources
use async_trait::async_trait;
use futures::stream::BoxStream;
use std::collections::HashMap;
use std::sync::Arc;
use tokio::sync::mpsc;
use tokio::sync::Mutex;
use tracing::{debug, error, instrument, warn};

use super::agent::SessionConfig;
use super::detect_read_only_tools;
use super::Agent;
use crate::agents::capabilities::Capabilities;
use crate::agents::extension::{ExtensionConfig, ExtensionResult};
use crate::agents::ToolPermissionStore;
use crate::config::Config;
use crate::message::{Message, ToolRequest};
use crate::providers::base::Provider;
use crate::providers::base::ProviderUsage;
use crate::providers::errors::ProviderError;
use crate::providers::toolshim::{
    augment_message_with_tool_calls, modify_system_prompt_for_tool_json, OllamaInterpreter,
};
use crate::register_agent;
use crate::session;
use crate::token_counter::TokenCounter;
use crate::truncate::{truncate_messages, OldestFirstTruncation};
use anyhow::{anyhow, Result};
use indoc::indoc;
use mcp_core::prompt::Prompt;
use mcp_core::protocol::GetPromptResult;
use mcp_core::{tool::Tool, Content, ToolError};
use serde_json::{json, Value};
use std::time::Duration;

const MAX_TRUNCATION_ATTEMPTS: usize = 3;
const ESTIMATE_FACTOR_DECAY: f32 = 0.9;

/// Truncate implementation of an Agent
pub struct TruncateAgent {
    capabilities: Mutex<Capabilities>,
    token_counter: TokenCounter,
    confirmation_tx: mpsc::Sender<(String, bool)>, // (request_id, confirmed)
    confirmation_rx: Mutex<mpsc::Receiver<(String, bool)>>,
}

impl TruncateAgent {
    pub fn new(provider: Box<dyn Provider>) -> Self {
        let token_counter = TokenCounter::new(provider.get_model_config().tokenizer_name());
        // Create channel with buffer size 32 (adjust if needed)
        let (tx, rx) = mpsc::channel(32);

        Self {
            capabilities: Mutex::new(Capabilities::new(provider)),
            token_counter,
            confirmation_tx: tx,
            confirmation_rx: Mutex::new(rx),
        }
    }

    /// Truncates the messages to fit within the model's context window
    /// Ensures the last message is a user message and removes tool call-response pairs
    async fn truncate_messages(
        &self,
        messages: &mut Vec<Message>,
        estimate_factor: f32,
        system_prompt: &str,
        tools: &mut Vec<Tool>,
    ) -> anyhow::Result<()> {
        // Model's actual context limit
        let context_limit = self
            .capabilities
            .lock()
            .await
            .provider()
            .get_model_config()
            .context_limit();

        // Our conservative estimate of the **target** context limit
        // Our token count is an estimate since model providers often don't provide the tokenizer (eg. Claude)
        let context_limit = (context_limit as f32 * estimate_factor) as usize;

        // Take into account the system prompt, and our tools input and subtract that from the
        // remaining context limit
        let system_prompt_token_count = self.token_counter.count_tokens(system_prompt);
        let tools_token_count = self.token_counter.count_tokens_for_tools(tools.as_slice());

        // Check if system prompt + tools exceed our context limit
        let remaining_tokens = context_limit
            .checked_sub(system_prompt_token_count)
            .and_then(|remaining| remaining.checked_sub(tools_token_count))
            .ok_or_else(|| {
                anyhow::anyhow!("System prompt and tools exceed estimated context limit")
            })?;

        let context_limit = remaining_tokens;

        // Calculate current token count of each message, use count_chat_tokens to ensure we
        // capture the full content of the message, include ToolRequests and ToolResponses
        let mut token_counts: Vec<usize> = messages
            .iter()
            .map(|msg| {
                self.token_counter
                    .count_chat_tokens("", std::slice::from_ref(msg), &[])
            })
            .collect();

        truncate_messages(
            messages,
            &mut token_counts,
            context_limit,
            &OldestFirstTruncation,
        )
    }

    async fn create_tool_future(
        capabilities: &Capabilities,
        tool_call: mcp_core::tool::ToolCall,
        request_id: String,
    ) -> (String, Result<Vec<Content>, ToolError>) {
        let output = capabilities.dispatch_tool_call(tool_call).await;
        (request_id, output)
    }
}

#[async_trait]
impl Agent for TruncateAgent {
    async fn add_extension(&mut self, extension: ExtensionConfig) -> ExtensionResult<()> {
        let mut capabilities = self.capabilities.lock().await;
        capabilities.add_extension(extension).await
    }

    async fn remove_extension(&mut self, name: &str) {
        let mut capabilities = self.capabilities.lock().await;
        capabilities
            .remove_extension(name)
            .await
            .expect("Failed to remove extension");
    }

    async fn list_extensions(&self) -> Vec<String> {
        let capabilities = self.capabilities.lock().await;
        capabilities
            .list_extensions()
            .await
            .expect("Failed to list extensions")
    }

    async fn passthrough(&self, _extension: &str, _request: Value) -> ExtensionResult<Value> {
        // TODO implement
        Ok(Value::Null)
    }

    /// Handle a confirmation response for a tool request
    async fn handle_confirmation(&self, request_id: String, confirmed: bool) {
        if let Err(e) = self.confirmation_tx.send((request_id, confirmed)).await {
            error!("Failed to send confirmation: {}", e);
        }
    }

    #[instrument(skip(self, messages, session), fields(user_message))]
    async fn reply(
        &self,
        messages: &[Message],
        session: Option<SessionConfig>,
    ) -> anyhow::Result<BoxStream<'_, anyhow::Result<Message>>> {
        let mut messages = messages.to_vec();
        let reply_span = tracing::Span::current();
        let mut capabilities = self.capabilities.lock().await;
        let mut tools = capabilities.get_prefixed_tools().await?;
        let mut truncation_attempt: usize = 0;

        // Load settings from config
        let config = Config::global();
        let goose_mode = config.get_param("GOOSE_MODE").unwrap_or("auto".to_string());

        // we add in the 2 resource tools if any extensions support resources
        // TODO: make sure there is no collision with another extension's tool name
        let read_resource_tool = Tool::new(
            "platform__read_resource".to_string(),
            indoc! {r#"
                Read a resource from an extension.

                Resources allow extensions to share data that provide context to LLMs, such as
                files, database schemas, or application-specific information. This tool searches for the
                resource URI in the provided extension, and reads in the resource content. If no extension
                is provided, the tool will search all extensions for the resource.
            "#}.to_string(),
            json!({
                "type": "object",
                "required": ["uri"],
                "properties": {
                    "uri": {"type": "string", "description": "Resource URI"},
                    "extension_name": {"type": "string", "description": "Optional extension name"}
                }
            }),
        );

        let list_resources_tool = Tool::new(
            "platform__list_resources".to_string(),
            indoc! {r#"
                List resources from an extension(s).

                Resources allow extensions to share data that provide context to LLMs, such as
                files, database schemas, or application-specific information. This tool lists resources
                in the provided extension, and returns a list for the user to browse. If no extension
                is provided, the tool will search all extensions for the resource.
            "#}.to_string(),
            json!({
                "type": "object",
                "properties": {
                    "extension_name": {"type": "string", "description": "Optional extension name"}
                }
            }),
        );

        if capabilities.supports_resources() {
            tools.push(read_resource_tool);
            tools.push(list_resources_tool);
        }

        let config = capabilities.provider().get_model_config();
        let mut system_prompt = capabilities.get_system_prompt().await;
        let mut toolshim_tools = vec![];
<<<<<<< HEAD
        if config.interpret_chat_tool_calls {
=======
        if config.toolshim {
>>>>>>> 9b5964e3
            // If tool interpretation is enabled, modify the system prompt to instruct to return JSON tool requests
            system_prompt = modify_system_prompt_for_tool_json(&system_prompt, &tools);
            // make a copy of tools before empty
            toolshim_tools = tools.clone();
            // pass empty tools vector to provider completion since toolshim will handle tool calls instead
            tools = vec![];
        }

        // Set the user_message field in the span instead of creating a new event
        if let Some(content) = messages
            .last()
            .and_then(|msg| msg.content.first())
            .and_then(|c| c.as_text())
        {
            debug!("user_message" = &content);
        }

        Ok(Box::pin(async_stream::try_stream! {
            let _reply_guard = reply_span.enter();
            loop {
                match capabilities.provider().complete(
                    &system_prompt,
                    &messages,
                    &tools,
                ).await {
                    Ok((mut response, usage)) => {
                        // Post-process / structure the response only if tool interpretation is enabled
<<<<<<< HEAD
                        if config.interpret_chat_tool_calls {
=======
                        if config.toolshim {
>>>>>>> 9b5964e3
                            let interpreter = OllamaInterpreter::new()
                                .map_err(|e| anyhow::anyhow!("Failed to create OllamaInterpreter: {}", e))?;

                            response = augment_message_with_tool_calls(&interpreter, response, &toolshim_tools).await?;
                        }

                        capabilities.record_usage(usage.clone()).await;

                        // record usage for the session in the session file
                        if let Some(session) = session.clone() {
                            // TODO: track session_id in langfuse tracing
                            let session_file = session::get_path(session.id);
                            let mut metadata = session::read_metadata(&session_file)?;
                            metadata.working_dir = session.working_dir;
                            metadata.total_tokens = usage.usage.total_tokens;
                            // The message count is the number of messages in the session + 1 for the response
                            // The message count does not include the tool response till next iteration
                            metadata.message_count = messages.len() + 1;
                            session::update_metadata(&session_file, &metadata).await?;
                        }

                        // Reset truncation attempt
                        truncation_attempt = 0;

                        // Yield the assistant's response
                        yield response.clone();

                        tokio::task::yield_now().await;

                        // First collect any tool requests
                        let tool_requests: Vec<&ToolRequest> = response.content
                            .iter()
                            .filter_map(|content| content.as_tool_request())
                            .collect();

                        if tool_requests.is_empty() {
                            break;
                        }

                        // Process tool requests depending on goose_mode
                        let mut message_tool_response = Message::user();
                        // Clone goose_mode once before the match to avoid move issues
                        let mode = goose_mode.clone();
                        match mode.as_str() {
                            "approve" | "smart_approve" => {
                                let mut read_only_tools = Vec::new();
                                let mut needs_confirmation = Vec::<&ToolRequest>::new();
                                let mut approved_tools = Vec::new();

                                // First check permissions for all tools
                                let store = ToolPermissionStore::load()?;
                                for request in tool_requests.iter() {
                                    if let Ok(tool_call) = request.tool_call.clone() {
                                        if let Some(allowed) = store.check_permission(request) {
                                            if allowed {
                                                // Instead of executing immediately, collect approved tools
                                                approved_tools.push((request.id.clone(), tool_call));
                                            } else {
                                                needs_confirmation.push(request);
                                            }
                                        } else {
                                            needs_confirmation.push(request);
                                        }
                                    }
                                }

                                // Only check read-only status for tools needing confirmation
                                if !needs_confirmation.is_empty() && mode == "smart_approve" {
                                    read_only_tools = detect_read_only_tools(&capabilities, needs_confirmation.clone()).await;
                                }

                                // Handle pre-approved and read-only tools in parallel
                                let mut tool_futures = Vec::new();

                                // Add pre-approved tools
                                for (request_id, tool_call) in approved_tools {
                                    let tool_future = Self::create_tool_future(&capabilities, tool_call, request_id.clone());
                                    tool_futures.push(tool_future);
                                }

                                // Process read-only tools
                                for request in &needs_confirmation {
                                    if let Ok(tool_call) = request.tool_call.clone() {
                                        // Skip confirmation if the tool_call.name is in the read_only_tools list
                                        if read_only_tools.contains(&tool_call.name) {
                                            let tool_future = Self::create_tool_future(&capabilities, tool_call, request.id.clone());
                                            tool_futures.push(tool_future);
                                        } else {
                                            let confirmation = Message::user().with_tool_confirmation_request(
                                                request.id.clone(),
                                                tool_call.name.clone(),
                                                tool_call.arguments.clone(),
                                                Some("Goose would like to call the above tool. Allow? (y/n):".to_string()),
                                            );
                                            yield confirmation;

                                            // Wait for confirmation response through the channel
                                            let mut rx = self.confirmation_rx.lock().await;
                                            while let Some((req_id, confirmed)) = rx.recv().await {
                                                if req_id == request.id {
                                                    // Store the user's response with 30-day expiration
                                                    let mut store = ToolPermissionStore::load()?;
                                                    store.record_permission(request, confirmed, Some(Duration::from_secs(30 * 24 * 60 * 60)))?;

                                                    if confirmed {
                                                        // Add this tool call to the futures collection
                                                        let tool_future = Self::create_tool_future(&capabilities, tool_call, request.id.clone());
                                                        tool_futures.push(tool_future);
                                                    } else {
                                                        // User declined - add declined response
                                                        message_tool_response = message_tool_response.with_tool_response(
                                                            request.id.clone(),
                                                            Ok(vec![Content::text("User declined to run this tool.")]),
                                                        );
                                                    }
                                                    break; // Exit the loop once the matching `req_id` is found
                                                }
                                            }
                                        }
                                    }
                                }
                                // Wait for all tool calls to complete
                                let results = futures::future::join_all(tool_futures).await;
                                for (request_id, output) in results {
                                    message_tool_response = message_tool_response.with_tool_response(
                                        request_id,
                                        output,
                                    );
                                }
                            },
                            "chat" => {
                                // Skip all tool calls in chat mode
                                for request in &tool_requests {
                                    message_tool_response = message_tool_response.with_tool_response(
                                        request.id.clone(),
                                        Ok(vec![Content::text(
                                            "Let the user know the tool call was skipped in Goose chat mode. \
                                            DO NOT apologize for skipping the tool call. DO NOT say sorry. \
                                            Provide an explanation of what the tool call would do, structured as a \
                                            plan for the user. Again, DO NOT apologize. \
                                            **Example Plan:**\n \
                                            1. **Identify Task Scope** - Determine the purpose and expected outcome.\n \
                                            2. **Outline Steps** - Break down the steps.\n \
                                            If needed, adjust the explanation based on user preferences or questions."
                                        )]),
                                    );
                                }
                            },
                            _ => {
                                if mode != "auto" {
                                    warn!("Unknown GOOSE_MODE: {mode:?}. Defaulting to 'auto' mode.");
                                }
                                // Process tool requests in parallel
                                let mut tool_futures = Vec::new();
                                for request in &tool_requests {
                                    if let Ok(tool_call) = request.tool_call.clone() {
                                        let tool_future = Self::create_tool_future(&capabilities, tool_call, request.id.clone());
                                        tool_futures.push(tool_future);
                                    }
                                }
                                // Wait for all tool calls to complete
                                let results = futures::future::join_all(tool_futures).await;
                                for (request_id, output) in results {
                                    message_tool_response = message_tool_response.with_tool_response(
                                        request_id,
                                        output,
                                    );
                                }
                            }
                        }

                        yield message_tool_response.clone();

                        messages.push(response);
                        messages.push(message_tool_response);
                    },
                    Err(ProviderError::ContextLengthExceeded(_)) => {
                        if truncation_attempt >= MAX_TRUNCATION_ATTEMPTS {
                            // Create an error message & terminate the stream
                            // the previous message would have been a user message (e.g. before any tool calls, this is just after the input message.
                            // at the start of a loop after a tool call, it would be after a tool_use assistant followed by a tool_result user)
                            yield Message::assistant().with_text("Error: Context length exceeds limits even after multiple attempts to truncate. Please start a new session with fresh context and try again.");
                            break;
                        }

                        truncation_attempt += 1;
                        warn!("Context length exceeded. Truncation Attempt: {}/{}.", truncation_attempt, MAX_TRUNCATION_ATTEMPTS);

                        // Decay the estimate factor as we make more truncation attempts
                        // Estimate factor decays like this over time: 0.9, 0.81, 0.729, ...
                        let estimate_factor: f32 = ESTIMATE_FACTOR_DECAY.powi(truncation_attempt as i32);

                        // release the lock before truncation to prevent deadlock
                        drop(capabilities);

                        if let Err(err) = self.truncate_messages(&mut messages, estimate_factor, &system_prompt, &mut tools).await {
                            yield Message::assistant().with_text(format!("Error: Unable to truncate messages to stay within context limit. \n\nRan into this error: {}.\n\nPlease start a new session with fresh context and try again.", err));
                            break;
                        }


                        // Re-acquire the lock
                        capabilities = self.capabilities.lock().await;

                        // Retry the loop after truncation
                        continue;
                    },
                    Err(e) => {
                        // Create an error message & terminate the stream
                        error!("Error: {}", e);
                        yield Message::assistant().with_text(format!("Ran into this error: {e}.\n\nPlease retry if you think this is a transient or recoverable error."));
                        break;
                    }
                }

                // Yield control back to the scheduler to prevent blocking
                tokio::task::yield_now().await;
            }
        }))
    }

    async fn usage(&self) -> Vec<ProviderUsage> {
        let capabilities = self.capabilities.lock().await;
        capabilities.get_usage().await
    }

    async fn extend_system_prompt(&mut self, extension: String) {
        let mut capabilities = self.capabilities.lock().await;
        capabilities.add_system_prompt_extension(extension);
    }

    async fn override_system_prompt(&mut self, template: String) {
        let mut capabilities = self.capabilities.lock().await;
        capabilities.set_system_prompt_override(template);
    }

    async fn list_extension_prompts(&self) -> HashMap<String, Vec<Prompt>> {
        let capabilities = self.capabilities.lock().await;
        capabilities
            .list_prompts()
            .await
            .expect("Failed to list prompts")
    }

    async fn get_prompt(&self, name: &str, arguments: Value) -> Result<GetPromptResult> {
        let capabilities = self.capabilities.lock().await;

        // First find which extension has this prompt
        let prompts = capabilities
            .list_prompts()
            .await
            .map_err(|e| anyhow!("Failed to list prompts: {}", e))?;

        if let Some(extension) = prompts
            .iter()
            .find(|(_, prompt_list)| prompt_list.iter().any(|p| p.name == name))
            .map(|(extension, _)| extension)
        {
            return capabilities
                .get_prompt(extension, name, arguments)
                .await
                .map_err(|e| anyhow!("Failed to get prompt: {}", e));
        }

        Err(anyhow!("Prompt '{}' not found", name))
    }

    async fn provider(&self) -> Arc<Box<dyn Provider>> {
        let capabilities = self.capabilities.lock().await;
        capabilities.provider()
    }
}

register_agent!("truncate", TruncateAgent);<|MERGE_RESOLUTION|>--- conflicted
+++ resolved
@@ -223,11 +223,7 @@
         let config = capabilities.provider().get_model_config();
         let mut system_prompt = capabilities.get_system_prompt().await;
         let mut toolshim_tools = vec![];
-<<<<<<< HEAD
-        if config.interpret_chat_tool_calls {
-=======
         if config.toolshim {
->>>>>>> 9b5964e3
             // If tool interpretation is enabled, modify the system prompt to instruct to return JSON tool requests
             system_prompt = modify_system_prompt_for_tool_json(&system_prompt, &tools);
             // make a copy of tools before empty
@@ -255,11 +251,7 @@
                 ).await {
                     Ok((mut response, usage)) => {
                         // Post-process / structure the response only if tool interpretation is enabled
-<<<<<<< HEAD
-                        if config.interpret_chat_tool_calls {
-=======
                         if config.toolshim {
->>>>>>> 9b5964e3
                             let interpreter = OllamaInterpreter::new()
                                 .map_err(|e| anyhow::anyhow!("Failed to create OllamaInterpreter: {}", e))?;
 
