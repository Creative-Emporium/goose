--- conflicted
+++ resolved
@@ -826,13 +826,8 @@
             context_limit: Some(4096),
             temperature: None,
             max_tokens: Some(1024),
-<<<<<<< HEAD
-            interpret_chat_tool_calls: false,
-            tool_call_interpreter_model: None,
-=======
             toolshim: false,
             toolshim_model: None,
->>>>>>> 9b5964e3
         };
         let request = create_request(&model_config, "system", &[], &[], &ImageFormat::OpenAi)?;
         let obj = request.as_object().unwrap();
@@ -863,13 +858,8 @@
             context_limit: Some(4096),
             temperature: None,
             max_tokens: Some(1024),
-<<<<<<< HEAD
-            interpret_chat_tool_calls: false,
-            tool_call_interpreter_model: None,
-=======
             toolshim: false,
             toolshim_model: None,
->>>>>>> 9b5964e3
         };
         let request = create_request(&model_config, "system", &[], &[], &ImageFormat::OpenAi)?;
         let obj = request.as_object().unwrap();
@@ -901,13 +891,8 @@
             context_limit: Some(4096),
             temperature: None,
             max_tokens: Some(1024),
-<<<<<<< HEAD
-            interpret_chat_tool_calls: false,
-            tool_call_interpreter_model: None,
-=======
             toolshim: false,
             toolshim_model: None,
->>>>>>> 9b5964e3
         };
         let request = create_request(&model_config, "system", &[], &[], &ImageFormat::OpenAi)?;
         let obj = request.as_object().unwrap();
